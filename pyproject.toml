[build-system]
requires = ["hatchling"]
build-backend = "hatchling.build"

[project]
name = "meteaudata"
<<<<<<< HEAD
version = "0.9.4"
=======
version = "0.10.0"
>>>>>>> fdf04392
description = "A lightweight package for tracking metadata about time series to create repeatable data pipelines."
authors = [
    {name = "Jean-David Therrien", email = "jeandavidt@gmail.com"}
]
license = {text = "CC-BY4"}
readme = "README.md"
requires-python = ">=3.9"
dependencies = [
    "pandas>=1.4",
    "ipython>=8.2.0,<9.0.0",
    "pyyaml>=6.0.1,<7.0.0",
    "pydantic>=2.0,<3.0",
    "plotly>=5.21.0,<6.0.0",
    "networkx>=3.2.1",
    "ipywidgets>=8.1.7",
]

[project.urls]
Homepage = "https://github.com/modelEAU/meteaudata"
Documentation = "https://modeleau.github.io/meteaudata/"

# Generate docs before building
[tool.hatch.build.hooks.custom]
path = "docs/build_docs.py"

# What gets included in the package
[tool.hatch.build.targets.wheel]
packages = ["src/meteaudata"]

[tool.hatch.build.targets.wheel.sources]
"src" = ""
"docs/snippets" = "meteaudata/snippets"

# Development dependencies
[dependency-groups]
dev = [
    "pytest>=8.4.1",
    "mypy>=1.9.0,<2.0.0",
    "flake8>=7.0.0,<8.0.0",
    "types-PyYAML>=6.0.12.20240311",
    "black>=24.3.0,<25.0.0",
    "pre-commit>=3.6.2,<4.0.0",
    "hatchling>=1.27.0",
]
# New documentation group
docs = [
    "mkdocs>=1.6.0",
    "mkdocs-material>=9.5.0",
    "mkdocstrings[python]>=0.25.0",
    "mkdocs-gen-files>=0.5.0",
    "mkdocs-literate-nav>=0.6.0",
    "mkdocs-section-index>=0.3.0",
    "griffe>=0.38.0",
    "jupyter>=1.0.0",
    "nbconvert>=7.0.0",
    "pillow>=10.0.0",
    "cairosvg>=2.7.0",
    "matplotlib>=3.9.4",
]

# Combined environment for full development
all = [
    { include-group = "dev" },
    { include-group = "docs" },
]<|MERGE_RESOLUTION|>--- conflicted
+++ resolved
@@ -4,11 +4,7 @@
 
 [project]
 name = "meteaudata"
-<<<<<<< HEAD
-version = "0.9.4"
-=======
 version = "0.10.0"
->>>>>>> fdf04392
 description = "A lightweight package for tracking metadata about time series to create repeatable data pipelines."
 authors = [
     {name = "Jean-David Therrien", email = "jeandavidt@gmail.com"}
